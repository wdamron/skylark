--- conflicted
+++ resolved
@@ -588,13 +588,8 @@
 
 // preclevels groups operators of equal precedence.
 // Comparisons are nonassociative; other binary operators associate to the left.
-<<<<<<< HEAD
-// Unary MINUS and PLUS have higher precedence so are handled in parsePrimary.
-// See https://github.com/wdamron/skylark/blob/master/doc/spec.md#binary-operators
-=======
 // Unary MINUS, unary PLUS, and TILDE have higher precedence so are handled in parsePrimary.
 // See https://github.com/google/skylark/blob/master/doc/spec.md#binary-operators
->>>>>>> 4956ce9e
 var preclevels = [...][]Token{
 	{OR},  // or
 	{AND}, // and
